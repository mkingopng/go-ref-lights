--- conflicted
+++ resolved
@@ -153,17 +153,8 @@
 	router.GET("/auth/google/login", controllers.GoogleLogin)
 	router.GET("/auth/google/callback", controllers.GoogleCallback)
 
-<<<<<<< HEAD
 	// protected routes
 	protected := router.Group("/", middleware.AuthRequired, middleware.PositionRequired())
-=======
-	// 4) Protected routes
-	protected := router.Group("/",
-		middleware.AuthRequired,
-		middleware.PositionRequired(),
-		ensureMeetSelected(),
-	)
->>>>>>> 13b3413a
 	{
 		protected.GET("/positions", controllers.ShowPositionsPage)
 		protected.POST("/position/claim", controllers.ClaimPosition)
@@ -173,7 +164,6 @@
 		protected.GET("/lights", controllers.Lights)
 		protected.GET("/qrcode", controllers.GetQRCode)
 
-<<<<<<< HEAD
 	// webSocket Route for Live Updates
 	router.GET("/referee-updates", func(c *gin.Context) {
 		websocket.ServeWs(c.Writer, c.Request)
@@ -183,37 +173,6 @@
 	go websocket.HandleMessages()
 
 	// start the server
-=======
-		// behind login & meet selection
-		protected.GET("/referee-updates", func(c *gin.Context) {
-			session := sessions.Default(c)
-			meetNameVal := session.Get("selectedMeet")
-			if meetNameVal == nil {
-				meetNameVal = "DEFAULT_MEET"
-			}
-			log.Printf("WebSocket connection request: meetName=%s", meetNameVal)
-			var judgeIdStr string
-			if refPosVal := session.Get("refPosition"); refPosVal != nil {
-				judgeIdStr = refPosVal.(string)
-			} else {
-				judgeIdStr = ""
-			}
-			log.Printf("WebSocket connection request: meetName=%s, judgeId=%s", meetNameVal, judgeIdStr)
-			q := c.Request.URL.Query()
-			q.Set("meetName", meetNameVal.(string))
-			q.Set("judgeId", judgeIdStr)
-			c.Request.URL.RawQuery = q.Encode()
-			websocket.ServeWs(c.Writer, c.Request)
-		})
-	}
-
-	// start Single-Goroutine WebSocket Manager
-	log.Println("Starting WebSocket manager goroutine.")
-	go websocket.StartWebSocketManager()
-
-	// run
-	log.Println("Server starting on port 8080")
->>>>>>> 13b3413a
 	if err := router.Run(":8080"); err != nil {
 		log.Fatalf("Failed to run server: %v", err)
 	}
