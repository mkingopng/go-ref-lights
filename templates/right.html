<!-- templates/right.html -->
<!DOCTYPE html>
<html lang="en">
<head>
  <meta charset="UTF-8">
  <link rel="icon" href="/static/images/favicon.ico" type="image/x-icon">
  <link href="https://fonts.googleapis.com/css2?family=Roboto:wght@400;700&display=swap" rel="stylesheet">
  <title>Right Referee</title>
  <meta name="viewport" content="width=device-width, initial-scale=1.0">
  <link href="/static/css/styles.css" rel="stylesheet">
</head>

<body>
<div class="home-icon"><a href="/"><i class="fa fa-arrow-left"></i></a></div>
<h1 class="title">Right Referee</h1>

<!--connection Health status-->
<div id="healthStatus" style="margin-top:10px; font-size:18px;">Disconnected</div>

<!--Ref decision button container-->
<div class="button-container">
  <button id="whiteButton" class="action-button white">Good Lift</button>
  <button id="redButton" class="action-button red">No Lift</button>
</div>

<!-- 1) Define judgeId before we load referee-common.js! -->
<script>
  var websocketUrl = "{{ .WebsocketURL }}";
  var judgeId = "right";
</script>

<<<<<<< HEAD
=======
<!-- 2) Now load referee-common.js, which uses judgeId -->
>>>>>>> 13b3413a
<script src="/static/js/referee-common.js"></script>

</body>
</html><|MERGE_RESOLUTION|>--- conflicted
+++ resolved
@@ -29,10 +29,6 @@
   var judgeId = "right";
 </script>
 
-<<<<<<< HEAD
-=======
-<!-- 2) Now load referee-common.js, which uses judgeId -->
->>>>>>> 13b3413a
 <script src="/static/js/referee-common.js"></script>
 
 </body>
