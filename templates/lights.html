--- conflicted
+++ resolved
@@ -20,10 +20,7 @@
   <div id="timer" class="timer">60s</div>
 </div>
 
-<<<<<<< HEAD
-=======
 <!-- Circles -->
->>>>>>> 1a10f3d8
 <div class="container">
   <div id="leftCircle" class="circle">
     <div class="green-dot-container" id="leftDotContainer"></div>
@@ -36,12 +33,7 @@
   </div>
 </div>
 
-<<<<<<< HEAD
 <div id="message" class="message" style="display: none;"></div>
-=======
-<!-- Message Display -->
-<div id="message" class="message"></div>
->>>>>>> 1a10f3d8
 
 <!-- QR Code -->
 <div class="qr-code-container">
@@ -51,16 +43,14 @@
 <!-- Second Timer -->
 <div id="secondTimer" class="second-timer"></div>
 
-<<<<<<< HEAD
 <script>
   var websocketUrl = "{{ .WebsocketURL }}";
 </script>
 <script src="/static/js/websocket.js"></script>
 <script src="/static/js/lights.js"></script>
-=======
+
 <!-- Connection Status -->
 <div id="connectionStatus" class="connection-status"></div>
->>>>>>> 1a10f3d8
 
 <!-- Define websocketUrl -->
 <script>
