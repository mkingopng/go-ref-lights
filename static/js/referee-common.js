// static/js/referee-common.js
"use strict";

let socket;

// utility function for logging
function log(message, level = 'debug') {
    const timestamp = new Date().toISOString();
    const logMessage = `[${timestamp}] ${level.toUpperCase()}: ${message}`;

<<<<<<< HEAD
    console.log("🏁 Referee script initializing...");
    console.log(`🔍 Checking required variables: websocketUrl=${typeof websocketUrl}, judgeId=${typeof judgeId}`);

    if (typeof websocketUrl === 'undefined') {
        console.error("❌ websocketUrl is not defined. Cannot establish WebSocket connection.");
        return;
    }
    if (typeof judgeId === 'undefined') {
        console.error("❌ judgeId is not defined. Cannot proceed.");
        return;
=======
    // Log to console
    switch (level) {
        case 'error':
            console.error(logMessage);
            break;
        case 'warn':
            console.warn(logMessage);
            break;
        case 'debug':
            console.debug(logMessage);
            break;
        default:
            console.log(logMessage);
    }

    // send logs to a server for saving to a file
    fetch('/log', {
        method: 'POST',
        headers: { 'Content-Type': 'application/json' },
        body: JSON.stringify({ message: logMessage, level: level }),
    }).catch(error => console.error('Failed to send log to server:', error));
}

document.addEventListener('DOMContentLoaded', function() {

    // helper function to get a consistent meet name from the DOM/URL/sessionStorage
    function getMeetName() {
        let elem = document.getElementById("meetName");
        let meetName = elem ? elem.dataset.meetName : null;
        if (!meetName) {
            meetName = sessionStorage.getItem("meetName") || new URLSearchParams(window.location.search).get("meetName");
        }
        if (meetName) {
            sessionStorage.setItem("meetName", meetName);
            log(`✅ Meet name set: ${meetName}`, "info");
        } else {
            log("⚠️ Meet name is missing! Redirecting to meet selection.", "warn");
            alert("Error: No meet selected. Redirecting.");
            window.location.href = "/meets";
        }
        return meetName;
>>>>>>> f3694c5f
    }

    // constants
    const meetName = getMeetName();
    if (!meetName) return;

    // initialise the global WebSocket (do not shadow the global 'socket')
    const scheme = (window.location.protocol === "https:") ? "wss" : "ws";
    const wsUrl = `${scheme}://${window.location.host}/referee-updates?meetName=${meetName}`;
    socket = new WebSocket(wsUrl);

    // grab common DOM elements
    const healthEl = document.getElementById("healthStatus");
    const whiteButton = document.getElementById('whiteButton');
    const redButton   = document.getElementById('redButton');
    const startTimerButton = document.getElementById('startTimerButton');
    const platformReadyButton = document.getElementById('platformReadyButton');
    const platformReadyTimerContainer = document.getElementById('platformReadyTimerContainer');

    // Platform Ready Button Logic:
    // only attach Platform Ready button event for center referee
    if (judgeId === "center") {
        const platformReadyButton = document.getElementById('platformReadyButton'); // Expect this element on center page only
        const platformReadyTimerContainer = document.getElementById('platformReadyTimerContainer');
        if (platformReadyButton) {
            platformReadyButton.addEventListener("click", () => {
                console.log("[referee-common.js] 'Platform Ready' button clicked; sending startTimer");
                if (socket.readyState === WebSocket.OPEN) {
                    log("🟢 Platform Ready button clicked, sending startTimer action.", "info");
                    socket.send(JSON.stringify({ action: "startTimer", meetName: meetName }));
                    if (platformReadyTimerContainer) {
                        platformReadyTimerContainer.classList.remove("hidden");
                    }
                } else {
                    log("❌ WebSocket is not ready. Cannot send startTimer action.", "error");
                }
            });
        } else {
            log("⚠️ Platform Ready button not found.", "warn");
        }
    }

    // set up WebSocket event handlers
    // WebSocket event: onopen
    socket.onopen = function() {
<<<<<<< HEAD
        console.log(`🟢 WebSocket connected for judgeId: ${judgeId}`);

        // immediately register as connected
        const registerMsg = {
            action: "registerRef",
            judgeId: judgeId
            // When i have multi-meet, I might also add "meetName":"STATE_CHAMPS" or something
        };

        try {
            socket.send(JSON.stringify(registerMsg));
            console.log("📨 Sent referee registration:", registerMsg);
        } catch (error) {
            console.error("❌ Failed to send referee registration:", error);
        }
=======
        log(`WebSocket connected for judgeId: ${judgeId}`, "info");
        const registerMsg = { action: "registerRef", judgeId, meetName };
        socket.send(JSON.stringify(registerMsg));
>>>>>>> f3694c5f
    };

    // WebSocket event: onmessage
    socket.onmessage = (event) => {
        console.log("📩 WebSocket message received:", event.data);

        let data;
        try {
            data = JSON.parse(event.data);
<<<<<<< HEAD
        } catch (error) {
            console.error("❌ Failed to parse WebSocket message:", event.data, "Error:", error);
=======
        } catch (e) {
            log(`Invalid JSON: ${event.data} - ${e.message}`, "error");
>>>>>>> f3694c5f
            return;
        }

        switch (data.action) {
            case "occupancyChanged":
                console.log("Occupancy update received:", data);
                updateOccupancyUI(data);
                break;
            case "refereeHealth":
                const isConnected = data.connectedRefIDs.includes(judgeId);
                if (healthEl) {
                    healthEl.innerText = isConnected ? "Connected" : "Disconnected";
                    healthEl.style.color = isConnected ? "green" : "red";
                }
                break;

            case "healthError":
                alert(data.message);
                break;

            default:
<<<<<<< HEAD
                console.warn("⚠️ Unhandled WebSocket action:", data.action);
=======
                log(`Unhandled action: ${data.action}`, "debug");
>>>>>>> f3694c5f
        }
    };

// Function to update the UI
    function updateOccupancyUI(data) {
        document.getElementById("leftUser").innerText = data.leftUser || "Vacant";
        document.getElementById("centerUser").innerText = data.centerUser || "Vacant";
        document.getElementById("rightUser").innerText = data.rightUser || "Vacant";
    }

    // webSocket event: onerror
    socket.onerror = function(error) {
<<<<<<< HEAD
        console.error(`❌ WebSocket error for judgeId: ${judgeId}`, "Error:", error);
=======
        log(`WebSocket error (${judgeId}): ${error}`, "error");
>>>>>>> f3694c5f
    };

    // webSocket event: onclose
    socket.onclose = function(event) {
<<<<<<< HEAD
        console.warn(`🔴 WebSocket closed for judgeId: ${judgeId}`, "Code:", event.code, "Reason:", event.reason);
=======
        log(`WebSocket closed (${judgeId}): ${event.code} - ${event.reason}`, "info");
>>>>>>> f3694c5f
        if (healthEl) {
            healthEl.innerText = "Disconnected";
            healthEl.style.color = "red";
        }
    };

    // utility function to send JSON messages over the socket
    function sendMessage(obj) {
        if (socket.readyState === WebSocket.OPEN) {
<<<<<<< HEAD
            try {
                socket.send(JSON.stringify(obj));
                console.log("📨 Message sent:", obj);
            } catch (error) {
                console.error("❌ Failed to send message:", obj, "Error:", error);
            }
        } else {
            console.warn(`⚠️ Cannot send message; WebSocket not open (readyState = ${socket.readyState})`);
=======
            const messageString = JSON.stringify(obj)
            socket.send(messageString);
            log(`Sent message: ${messageString}`, "info");
        } else {
            log(`Cannot send message; socket not open (readyState = ${socket.readyState})`, "warn");
>>>>>>> f3694c5f
        }
    }

    // buttons
    if (whiteButton) {
        whiteButton.addEventListener('click', function() {
<<<<<<< HEAD
            console.log(`⚪ White button clicked by judgeId: ${judgeId}`);
            sendMessage({ judgeId: judgeId, decision: "white" });
=======
            // CHANGE: we add a short guard log plus the actual send:
            sendMessage({
                action: "submitDecision",
                meetName: meetName,
                judgeId: judgeId,
                decision: "white"
            })
            log(`[RefereeCommon] Judge '${judgeId}' clicked GOOD LIFT (white).`, "info");
>>>>>>> f3694c5f
        });
    }

    if (redButton) {
        redButton.addEventListener('click', function() {
<<<<<<< HEAD
            console.log(`🔴 Red button clicked by judgeId: ${judgeId}`);
            sendMessage({ judgeId: judgeId, decision: "red" });
=======
            sendMessage({
                action: "submitDecision",
                meetName: meetName,
                judgeId: judgeId,
                decision: "red"
            });
            log(`[RefereeCommon] Judge '${judgeId}' clicked NO LIFT (red).`, "info");
>>>>>>> f3694c5f
        });
    }
    if (startTimerButton) {
        startTimerButton.addEventListener('click', function() {
            // send multiple messages: reset lights, reset timer, start timer
            sendMessage({
                action: "resetLights",
                meetName: meetName,
                judgeId: judgeId,
            });
            sendMessage({
                action: "resetTimer",
                meetName: meetName,
                judgeId: judgeId,
            });
            sendMessage({
                action: "startTimer",
                meetName: meetName,
                judgeId: judgeId,
            });
        });
    }
});<|MERGE_RESOLUTION|>--- conflicted
+++ resolved
@@ -8,18 +8,6 @@
     const timestamp = new Date().toISOString();
     const logMessage = `[${timestamp}] ${level.toUpperCase()}: ${message}`;
 
-<<<<<<< HEAD
-    console.log("🏁 Referee script initializing...");
-    console.log(`🔍 Checking required variables: websocketUrl=${typeof websocketUrl}, judgeId=${typeof judgeId}`);
-
-    if (typeof websocketUrl === 'undefined') {
-        console.error("❌ websocketUrl is not defined. Cannot establish WebSocket connection.");
-        return;
-    }
-    if (typeof judgeId === 'undefined') {
-        console.error("❌ judgeId is not defined. Cannot proceed.");
-        return;
-=======
     // Log to console
     switch (level) {
         case 'error':
@@ -61,7 +49,6 @@
             window.location.href = "/meets";
         }
         return meetName;
->>>>>>> f3694c5f
     }
 
     // constants
@@ -107,43 +94,18 @@
     // set up WebSocket event handlers
     // WebSocket event: onopen
     socket.onopen = function() {
-<<<<<<< HEAD
-        console.log(`🟢 WebSocket connected for judgeId: ${judgeId}`);
-
-        // immediately register as connected
-        const registerMsg = {
-            action: "registerRef",
-            judgeId: judgeId
-            // When i have multi-meet, I might also add "meetName":"STATE_CHAMPS" or something
-        };
-
-        try {
-            socket.send(JSON.stringify(registerMsg));
-            console.log("📨 Sent referee registration:", registerMsg);
-        } catch (error) {
-            console.error("❌ Failed to send referee registration:", error);
-        }
-=======
         log(`WebSocket connected for judgeId: ${judgeId}`, "info");
         const registerMsg = { action: "registerRef", judgeId, meetName };
         socket.send(JSON.stringify(registerMsg));
->>>>>>> f3694c5f
     };
 
     // WebSocket event: onmessage
     socket.onmessage = (event) => {
-        console.log("📩 WebSocket message received:", event.data);
-
         let data;
         try {
             data = JSON.parse(event.data);
-<<<<<<< HEAD
-        } catch (error) {
-            console.error("❌ Failed to parse WebSocket message:", event.data, "Error:", error);
-=======
         } catch (e) {
             log(`Invalid JSON: ${event.data} - ${e.message}`, "error");
->>>>>>> f3694c5f
             return;
         }
 
@@ -159,17 +121,11 @@
                     healthEl.style.color = isConnected ? "green" : "red";
                 }
                 break;
-
             case "healthError":
                 alert(data.message);
                 break;
-
             default:
-<<<<<<< HEAD
-                console.warn("⚠️ Unhandled WebSocket action:", data.action);
-=======
                 log(`Unhandled action: ${data.action}`, "debug");
->>>>>>> f3694c5f
         }
     };
 
@@ -182,20 +138,12 @@
 
     // webSocket event: onerror
     socket.onerror = function(error) {
-<<<<<<< HEAD
-        console.error(`❌ WebSocket error for judgeId: ${judgeId}`, "Error:", error);
-=======
         log(`WebSocket error (${judgeId}): ${error}`, "error");
->>>>>>> f3694c5f
     };
 
     // webSocket event: onclose
     socket.onclose = function(event) {
-<<<<<<< HEAD
-        console.warn(`🔴 WebSocket closed for judgeId: ${judgeId}`, "Code:", event.code, "Reason:", event.reason);
-=======
         log(`WebSocket closed (${judgeId}): ${event.code} - ${event.reason}`, "info");
->>>>>>> f3694c5f
         if (healthEl) {
             healthEl.innerText = "Disconnected";
             healthEl.style.color = "red";
@@ -205,32 +153,17 @@
     // utility function to send JSON messages over the socket
     function sendMessage(obj) {
         if (socket.readyState === WebSocket.OPEN) {
-<<<<<<< HEAD
-            try {
-                socket.send(JSON.stringify(obj));
-                console.log("📨 Message sent:", obj);
-            } catch (error) {
-                console.error("❌ Failed to send message:", obj, "Error:", error);
-            }
-        } else {
-            console.warn(`⚠️ Cannot send message; WebSocket not open (readyState = ${socket.readyState})`);
-=======
             const messageString = JSON.stringify(obj)
             socket.send(messageString);
             log(`Sent message: ${messageString}`, "info");
         } else {
             log(`Cannot send message; socket not open (readyState = ${socket.readyState})`, "warn");
->>>>>>> f3694c5f
         }
     }
 
     // buttons
     if (whiteButton) {
         whiteButton.addEventListener('click', function() {
-<<<<<<< HEAD
-            console.log(`⚪ White button clicked by judgeId: ${judgeId}`);
-            sendMessage({ judgeId: judgeId, decision: "white" });
-=======
             // CHANGE: we add a short guard log plus the actual send:
             sendMessage({
                 action: "submitDecision",
@@ -239,16 +172,10 @@
                 decision: "white"
             })
             log(`[RefereeCommon] Judge '${judgeId}' clicked GOOD LIFT (white).`, "info");
->>>>>>> f3694c5f
         });
     }
-
     if (redButton) {
         redButton.addEventListener('click', function() {
-<<<<<<< HEAD
-            console.log(`🔴 Red button clicked by judgeId: ${judgeId}`);
-            sendMessage({ judgeId: judgeId, decision: "red" });
-=======
             sendMessage({
                 action: "submitDecision",
                 meetName: meetName,
@@ -256,7 +183,6 @@
                 decision: "red"
             });
             log(`[RefereeCommon] Judge '${judgeId}' clicked NO LIFT (red).`, "info");
->>>>>>> f3694c5f
         });
     }
     if (startTimerButton) {
