--- conflicted
+++ resolved
@@ -64,12 +64,6 @@
         return meetName;
     }
 
-<<<<<<< HEAD
-    // check for the global websocketUrl
-    if (typeof websocketUrl === 'undefined') {
-        console.error("❌ websocketUrl is not defined. WebSocket connection cannot be established.");
-        return;
-=======
     // Helper function to update the platform ready timer UI
     function updatePlatformReadyTimer(timer) {
         log(`Updating Platform Ready Timer: ${timer.TimeLeft}s`, "debug");
@@ -82,7 +76,6 @@
         } else if (platformReadyTimerContainer) {
             platformReadyTimerContainer.classList.remove("hidden");
         }
->>>>>>> f3694c5f
     }
 
     // Helper function to update a next attempt timer UI element
@@ -127,21 +120,6 @@
         }
     }
 
-<<<<<<< HEAD
-    socket.onopen = () => {
-        console.log(`✅ WebSocket connection established (Lights) at: ${websocketUrl}`);
-    };
-    socket.onerror = (error) => {
-        console.error(`⚠️ WebSocket error (Lights):`, error);
-    };
-    socket.onclose = (event) => {
-        console.warn(`🔴 WebSocket closed (Lights). Code: ${event.code}, Reason: ${event.reason || "Unknown"}`);
-    };
-
-    // listen for messages from the server
-    socket.onmessage = (event) => {
-        console.log(`📩 Received WebSocket message at ${new Date().toISOString()}:`, event.data);
-=======
     // constants
     const meetName = getMeetName();  // use the verified meet name for later actions
     if (!meetName) return;
@@ -190,35 +168,16 @@
     log("DOM fully loaded and parsed");
 
     socket.onmessage = function (event) {
->>>>>>> f3694c5f
         let data;
         try {
             data = JSON.parse(event.data);
             log(`📩 WebSocket message received: ${JSON.stringify(data)}`, 'debug');
         } catch (e) {
-<<<<<<< HEAD
-            console.error(`❌ Invalid JSON from server:`, event.data);
-=======
             log(`Invalid JSON from server: ${event.data}`, 'error');
->>>>>>> f3694c5f
             return;
         }
 
         switch (data.action) {
-<<<<<<< HEAD
-            // server-driven timer updates
-            case "updatePlatformReadyTime":
-                console.log(`⏳ Platform Ready Timer Update: ${data.timeLeft}s`);
-                updatePlatformReadyTimerOnUI(data.timeLeft);
-                break;
-            case "platformReadyExpired":
-                console.log(`⏳ Platform Ready Timer Expired.`);
-                handlePlatformReadyExpired();
-                break;
-            case "updateNextAttemptTime":
-                console.log(`⏳ updated Next Attempt Timer Expired.`);
-                updateNextAttemptTimerOnUI(data.timeLeft, data.index);
-=======
             case "refereeHealth":
                 const isConnected = data.connectedRefIDs.includes(judgeId);
                 if (healthEl) {
@@ -277,7 +236,6 @@
                         timerDisplay.innerText = `${data.timeLeft}s`;
                     }
                 }
->>>>>>> f3694c5f
                 break;
 
             case "updateNextAttemptTime":
@@ -286,10 +244,6 @@
                 break;
 
             case "judgeSubmitted":
-<<<<<<< HEAD
-                console.log(`🎯 Judge submission received from: ${data.judgeId}`);
-                showJudgeSubmissionIndicator(data.judgeId);
-=======
                 log(`[lights.js] Judge ${data.judgeId} has submitted a decision.`);
                 if (data.judgeId === "left") {
                     leftIndicator.style.backgroundColor = "green";
@@ -298,24 +252,9 @@
                 } else if (data.judgeId === "right") {
                     rightIndicator.style.backgroundColor = "green";
                 }
->>>>>>> f3694c5f
                 break;
 
             case "displayResults":
-<<<<<<< HEAD
-                console.log(`🏆 Displaying final results.`);
-                displayResults(data);
-                break;
-            case "clearResults":
-                console.log(`🗑 Clearing results from UI.`);
-                clearResultsUI();
-                break;
-
-            // health check
-            case "refereeHealth":
-                console.log(`💡 Referee Health Update: ${data.connectedReferees}/${data.requiredReferees} connected.`);
-                updateHealthStatus(data.connectedReferees, data.requiredReferees);
-=======
                 log(`Final decisions: L=${data.leftDecision}, C=${data.centerDecision}, R=${data.rightDecision}`);
                 log(`[lights.js] displayResults received: left=${data.leftDecision}, center=${data.centerDecision}, right=${data.rightDecision}`);
 
@@ -377,7 +316,6 @@
                 messageEl.innerText = "";
                 messageEl.classList.remove("flash");
                 resultsDisplayed = false;
->>>>>>> f3694c5f
                 break;
 
             case "resetLights":
@@ -391,194 +329,4 @@
                 log(`⚠️ Unknown action: ${data.action}`, "warn");
         }
     };
-<<<<<<< HEAD
-
-    //  timer UI Handling (Server-Driven)
-    function updatePlatformReadyTimerOnUI(timeLeft) {
-        if (platformReadyTimerContainer) {
-            platformReadyTimerContainer.classList.remove('hidden');
-        }
-        if (timerDisplay) {
-            console.log(`⏳ Updating Platform Ready Timer UI: ${timeLeft}s`);
-            timerDisplay.innerText = `${timeLeft}s`;
-        }
-    }
-
-    function handlePlatformReadyExpired() {
-        if (timerDisplay) timerDisplay.innerText = '0s';
-        // displayMessage('Time Up', 'yellow');
-    }
-
-    // store a reference to container for all next-attempt timers:
-    const multiTimerContainer = document.getElementById('multiNextAttemptTimers');
-
-// keep track of DOM elements for each timer row in a dictionary:
-    const nextAttemptRows = {};
-
-// called when we see "updateNextAttemptTime" from the server
-    function updateNextAttemptTimerOnUI(timeLeft, timerIndex) {
-        // make sure we have a container for all timers
-        if (!multiTimerContainer) return;
-
-        // if we don't yet have a row for this index, create one
-        if (!nextAttemptRows[timerIndex]) {
-            // create a new <div> for the row
-            const rowDiv = document.createElement('div');
-            rowDiv.classList.add('timer-container');
-            rowDiv.style.marginBottom = '10px';
-
-            // create a label
-            const label = document.createElement('div');
-            label.innerText = `Next Attempt #${timerIndex + 1}:`;
-            label.classList.add('timer');  // so it picks up big font if you like
-            rowDiv.appendChild(label);
-
-            // create a time display
-            const timeSpan = document.createElement('div');
-            timeSpan.classList.add('second-timer');
-            timeSpan.innerText = `${timeLeft}s`;
-            rowDiv.appendChild(timeSpan);
-
-            multiTimerContainer.appendChild(rowDiv);
-            // store references
-            nextAttemptRows[timerIndex] = { rowDiv, label, timeSpan };
-        } else {
-            // update existing next attempt timer rows
-            nextAttemptRows[timerIndex].timeSpan.innerText = `${timeLeft}s`;
-        }
-    }
-
-    function handleNextAttemptExpired(timerIndex) {
-        console.log(`handleNextAttemptExpired called for timer #${timerIndex + 1}`);
-
-        if (nextAttemptRows[timerIndex]) {
-            console.log(`Found timer #${timerIndex + 1} in nextAttemptRows. Removing now.`);
-
-            // Fade out the element before removing it
-            const rowDiv = nextAttemptRows[timerIndex].rowDiv;
-            rowDiv.style.transition = "opacity 0.5s ease-out";
-            rowDiv.style.opacity = "0";
-
-            setTimeout(() => {
-                rowDiv.remove();  // Remove from DOM
-                delete nextAttemptRows[timerIndex]; // Remove from memory
-            }, 500); // Wait for animation to complete
-        } else {
-            console.warn(`Timer #${timerIndex + 1} not found in nextAttemptRows!`);
-        }
-    }
-
-
-    //  decision handling
-    function showJudgeSubmissionIndicator(judgeId) {
-        const indicator = document.getElementById(`${judgeId}Indicator`);
-        if (!indicator) {
-            console.error(`Indicator for judgeId "${judgeId}" not found`);
-            return;
-        }
-        indicator.style.backgroundColor = "green";
-    }
-
-    function displayResults(data) {
-        console.log(`✅ Judge ${judgeId} submitted a decision.`);
-        const { leftDecision, centreDecision, rightDecision } = data;
-        paintCircle('leftCircle', leftDecision);
-        paintCircle('centreCircle', centreDecision);
-        paintCircle('rightCircle', rightDecision);
-        judgeDecisions.left   = leftDecision;
-        judgeDecisions.centre = centreDecision;
-        judgeDecisions.right  = rightDecision;
-        const decisions = [leftDecision, centreDecision, rightDecision];
-        const whiteCount = decisions.filter(d => d === "white").length;
-        const redCount   = decisions.filter(d => d === "red").length;
-        if (whiteCount >= 2) {
-            displayMessage("Good Lift", "white");
-        } else if (redCount >= 2) {
-            displayMessage("No Lift", "red");
-        }
-    }
-
-    function clearResultsUI() {
-        paintCircle('leftCircle', null);
-        paintCircle('centreCircle', null);
-        paintCircle('rightCircle', null);
-        displayMessage('', '');
-        resetJudgeIndicators();
-    }
-
-    //  UI helper functions
-    function paintCircle(circleId, decision) {
-        const circle = document.getElementById(circleId);
-        if (!circle) return;
-        switch (decision) {
-            case "white":
-                circle.style.backgroundColor = "white";
-                break;
-            case "red":
-                circle.style.backgroundColor = "red";
-                break;
-            default:
-                circle.style.backgroundColor = "black";
-                break;
-        }
-    }
-
-    // Reset all judge indicators to grey
-    function resetJudgeIndicators() {
-        const indicators = document.querySelectorAll('.indicator');
-        indicators.forEach(indicator => {
-            indicator.style.backgroundColor = 'grey';
-        });
-    }
-
-    // Display a message on the screen
-    function displayMessage(text, color) {
-        if (!messageElement) return;
-        messageElement.innerText = text;
-        messageElement.style.color = color;
-
-        // if "Time Up" => flash  // fix_me: redundant
-        if (text.includes("Time Up")) {
-            messageElement.classList.add('flash');
-        } else {
-            messageElement.classList.remove('flash');
-        }
-    }
-
-    //  health check UI
-    function updateHealthStatus(connected, required) {
-        console.log(`💡 Referee Connection Update: ${connected}/${required} referees connected.`);
-        connectedReferees = connected;
-        if (connectionStatusElement) {
-            connectionStatusElement.innerText = `Referees Connected: ${connected}/${required}`;
-            connectionStatusElement.style.color = (connected < required) ? "red" : "green";
-        }
-
-        // disable the "Platform Ready" button if not all refs
-        if (platformReadyButton) {
-            console.log(`🔒 Platform Ready Button: ${connected}/${required} refs connected.`);
-            platformReadyButton.disabled = (connected < required);
-        }
-    }
-
-    //  Platform Ready button logic
-    if (platformReadyButton && platformReadyTimerContainer) {
-        platformReadyButton.addEventListener('click', () => {
-            // current code toggles local container visibility:
-            const isHidden = platformReadyTimerContainer.classList.contains('hidden');
-            if (isHidden) {
-                // request server to "startTimer" (server will check if all refs connected)
-                socket.send(JSON.stringify({ action: "startTimer" }));
-            } else {
-                // if it's visible, we request to stop
-                socket.send(JSON.stringify({ action: "stopTimer" }));
-            }
-            // toggle local display
-            platformReadyTimerContainer.classList.toggle('hidden');
-        });
-    } else {
-        console.warn("Platform Ready button or container not found.");
-    }
-=======
->>>>>>> f3694c5f
 });