// Package controllers handles various page rendering and session management functions.
// File: controllers/page_controller.go
package controllers

import (
	"net/http"

	"github.com/gin-contrib/sessions"
	"github.com/gin-gonic/gin"
	"github.com/skip2/go-qrcode"
	"go-ref-lights/logger"
	"go-ref-lights/services"
)

// -------------------- global configuration --------------------

var (
	// ApplicationURL is the base URL of the application
	ApplicationURL string

	// WebsocketURL is the URL for the WebSocket server
	WebsocketURL string
)

// -------------------- health check endpoint --------------------

// Health provides a simple endpoint to check server health.
func Health(c *gin.Context) {
	logger.Info.Println("Health: Health check requested")
	c.String(http.StatusOK, "OK")
}

// -------------------- user navigation and logout --------------------

// Home redirects the user to the dashboard and vacates their referee position.
func Home(c *gin.Context, occupancyService *services.OccupancyService) {
	session := sessions.Default(c)

<<<<<<< HEAD
	// Make sure user is logged in
	if user == nil {
		c.Redirect(http.StatusFound, "/login")
		return
	}

	// Make sure a meet is chosen
	meetName := session.Get("selectedMeet")
	if meetName == nil {
		c.Redirect(http.StatusFound, "/select-meet")
		return
	}

	// Retrieve occupancy and render positions
	svc := services.OccupancyService{}
	occ := svc.GetOccupancy()
	data := gin.H{
		"ApplicationURL": ApplicationURL,
		"WebsocketURL":   WebsocketURL,
		"Positions": map[string]interface{}{
			"LeftOccupied":   occ.LeftUser != "",
			"LeftUser":       occ.LeftUser,
			"CentreOccupied": occ.CentreUser != "",
			"CentreUser":     occ.CentreUser,
			"RightOccupied":  occ.RightUser != "",
			"RightUser":      occ.RightUser,
		},
		// Optionally display which meet is selected in the UI
		"SelectedMeet": meetName,
=======
	userEmail, ok1 := session.Get("user").(string)
	position, ok2 := session.Get("refPosition").(string)
	meetName, ok3 := session.Get("meetName").(string)

	if ok1 && ok2 && ok3 {
		if err := occupancyService.UnsetPosition(meetName, position, userEmail); err != nil {
			logger.Error.Printf("Home: error vacating position: %v", err)
		} else {
			logger.Info.Printf("Home: position '%s' vacated for user '%s' in meet '%s'", position, userEmail, meetName)
			session.Delete("refPosition")
			err := session.Save()
			if err != nil {
				return
			}
		}
	} else {
		logger.Warn.Println("Home: Missing user, refPosition or meetName in session.")
	}
	c.Redirect(http.StatusFound, "/dashboard")
}

// Logout logs the user out, removes them from activeUsers, vacates their position, and redirects to login.
func Logout(c *gin.Context, occupancyService services.OccupancyServiceInterface) {
	session := sessions.Default(c)

	userEmail, hasUser := session.Get("user").(string)
	position, hasPosition := session.Get("refPosition").(string)
	meetName, hasMeet := session.Get("meetName").(string)

	if hasUser && hasPosition && hasMeet {
		err := occupancyService.UnsetPosition(meetName, position, userEmail)
		if err != nil {
			logger.Error.Printf("Logout: error vacating position: %v", err)
		} else {
			logger.Info.Printf("Logout: position '%s' vacated for user '%s' in meet '%s'", position, userEmail, meetName)
		}
		delete(activeUsers, userEmail)
		logger.Info.Printf("Logout: User %s removed from active users list", userEmail)
	} else {
		logger.Warn.Println("Logout: Missing user, refPosition, or meetName from session.")
	}
	session.Clear()
	if err := session.Save(); err != nil {
		logger.Error.Printf("Logout: Error saving session: %v", err)
	} else {
		logger.Info.Println("Logout: Session cleared successfully")
	}
	c.Redirect(http.StatusFound, "/choose-meet")
}

// -------------------- page rendering --------------------

// Index renders the main application page
func Index(c *gin.Context) {
	session := sessions.Default(c)
	meetName, ok := session.Get("meetName").(string)
	if !ok || meetName == "" {
		logger.Warn.Println("Index: No meet selected; redirecting to /meets")
		c.Redirect(http.StatusFound, "/meets")
		return
	}

	isAdmin, _ := session.Get("isAdmin").(bool)

	logger.Info.Printf("Rendering index page for meet %s", meetName)
	data := gin.H{
		"WebsocketURL": WebsocketURL,
		"meetName":     meetName,
		"isAdmin":      isAdmin,
>>>>>>> f3694c5f
	}
	c.HTML(http.StatusOK, "index.html", data)
}

// ShowPositionsPage renders the positions selection page.
func ShowPositionsPage(c *gin.Context) {
	session := sessions.Default(c)
	user := session.Get("user")
	meetName, ok := session.Get("meetName").(string)
	if user == nil || !ok || meetName == "" {
		logger.Warn.Println("ShowPositionsPage: User not logged in or no meet selected; redirecting to /meets")
		c.Redirect(http.StatusFound, "/meets")
		return
	}

	data := gin.H{
		"WebsocketURL": WebsocketURL,
		"meetName":     meetName,
		"Positions": map[string]interface{}{
			"LeftOccupied":   false, // todo: Example data, replace with actual occupancy logic
			"LeftUser":       "",
			"centerOccupied": false,
			"centerUser":     "",
			"RightOccupied":  false,
			"RightUser":      "",
		},
	}
	logger.Info.Println("ShowPositionsPage: Rendering positions page")
	c.HTML(http.StatusOK, "positions.html", data)
}

// GetQRCode generates and returns a QR code for the application URL.
func GetQRCode(c *gin.Context) {
	logger.Info.Println("GetQRCode: Generating QR code")

	qrBytes, err := services.GenerateQRCode(300, 300, qrcode.Encode)
	if err != nil {
		logger.Error.Printf("GetQRCode: Error generating QR code: %v", err)
		c.String(http.StatusInternalServerError, "QR generation failed")
		return
	}

	c.Header("Content-Type", "image/png")
	c.Header("Content-Disposition", "inline; filename=\"qrcode.png\"")
	if _, err := c.Writer.Write(qrBytes); err != nil {
		logger.Error.Printf("GetQRCode: Error writing QR code bytes: %v", err)
	}
}

// SetConfig updates the global application and WebSocket URLs.
func SetConfig(appURL, wsURL string) {
	ApplicationURL = appURL
	WebsocketURL = wsURL
	logger.Info.Printf("SetConfig: Global config updated: ApplicationURL=%s, WebsocketURL=%s", appURL, wsURL)
}

// -------------------- referee view rendering --------------------

// PerformLogin processes user authentication
func PerformLogin(c *gin.Context) {
	session := sessions.Default(c)
	if session.Get("meetName") == nil {
		c.Redirect(http.StatusFound, "/") // Redirect to choose_meet page
		return
	}
	c.HTML(http.StatusOK, "login.html", gin.H{"MeetName": session.Get("meetName")})
}

// Left renders the left referee view
func Left(c *gin.Context) {
	session := sessions.Default(c)
	meetName, ok := session.Get("meetName").(string)
	refPosition := session.Get("refPosition")
	logger.Debug.Printf("Left handler: Session meetName='%s', refPosition='%v'", meetName, refPosition)
	if !ok || meetName == "" {
		c.Redirect(http.StatusFound, "/meets")
		return
	}
	logger.Info.Println("Left: Rendering left referee view")
	data := gin.H{
		"WebsocketURL": WebsocketURL, // ✅ FIXED: WebsocketURL is now declared globally
		"meetName":     meetName,
	}
	c.HTML(http.StatusOK, "left.html", data)
}

// Center renders the center referee view
func Center(c *gin.Context) {
	session := sessions.Default(c)
	meetName, ok := session.Get("meetName").(string)
	refPosition := session.Get("refPosition")
	logger.Debug.Printf("Center handler: Session meetName='%s', refPosition='%v'", meetName, refPosition)
	if !ok || meetName == "" {
		c.Redirect(http.StatusFound, "/meets")
		return
	}
	logger.Info.Println("center: Rendering center referee view")
	data := gin.H{
		"WebsocketURL": WebsocketURL,
		"meetName":     meetName,
	}
	c.HTML(http.StatusOK, "center.html", data)
}

// Right renders the right referee view
func Right(c *gin.Context) {
	session := sessions.Default(c)
	meetName, ok := session.Get("meetName").(string)
	refPosition := session.Get("refPosition")
	logger.Debug.Printf("Right handler: Session meetName='%s', refPosition='%v'", meetName, refPosition)
	if !ok || meetName == "" {
		c.Redirect(http.StatusFound, "/meets")
		return
	}
	logger.Info.Println("Right: Rendering right referee view")
	data := gin.H{
		"WebsocketURL": WebsocketURL,
		"meetName":     meetName,
	}
	c.HTML(http.StatusOK, "right.html", data)
}

// Lights renders the light control panel
func Lights(c *gin.Context) {
	session := sessions.Default(c)
	meetName, ok := session.Get("meetName").(string)
	if !ok || meetName == "" {
		c.Redirect(http.StatusFound, "/meets")
		return
	}
	logger.Info.Println("Lights: Rendering lights page")
	data := gin.H{
		"WebsocketURL": WebsocketURL,
		"meetName":     meetName,
	}
<<<<<<< HEAD
}

// RefereeUpdates handles WebSocket connections
func RefereeUpdates(c *gin.Context) {
	session := sessions.Default(c)
	meetNameVal := session.Get("selectedMeet")
	if meetNameVal == nil {
		meetNameVal = "DEFAULT_MEET"
	}
	// Append ?meetName=whatever
	c.Request.URL.RawQuery = "meetName=" + meetNameVal.(string)
	websocket.ServeWs(c.Writer, c.Request)
}

// Health returns OK for health checks
func Health(c *gin.Context) {
	c.String(http.StatusOK, "OK")
=======
	c.HTML(http.StatusOK, "lights.html", data)
>>>>>>> f3694c5f
}<|MERGE_RESOLUTION|>--- conflicted
+++ resolved
@@ -36,37 +36,6 @@
 func Home(c *gin.Context, occupancyService *services.OccupancyService) {
 	session := sessions.Default(c)
 
-<<<<<<< HEAD
-	// Make sure user is logged in
-	if user == nil {
-		c.Redirect(http.StatusFound, "/login")
-		return
-	}
-
-	// Make sure a meet is chosen
-	meetName := session.Get("selectedMeet")
-	if meetName == nil {
-		c.Redirect(http.StatusFound, "/select-meet")
-		return
-	}
-
-	// Retrieve occupancy and render positions
-	svc := services.OccupancyService{}
-	occ := svc.GetOccupancy()
-	data := gin.H{
-		"ApplicationURL": ApplicationURL,
-		"WebsocketURL":   WebsocketURL,
-		"Positions": map[string]interface{}{
-			"LeftOccupied":   occ.LeftUser != "",
-			"LeftUser":       occ.LeftUser,
-			"CentreOccupied": occ.CentreUser != "",
-			"CentreUser":     occ.CentreUser,
-			"RightOccupied":  occ.RightUser != "",
-			"RightUser":      occ.RightUser,
-		},
-		// Optionally display which meet is selected in the UI
-		"SelectedMeet": meetName,
-=======
 	userEmail, ok1 := session.Get("user").(string)
 	position, ok2 := session.Get("refPosition").(string)
 	meetName, ok3 := session.Get("meetName").(string)
@@ -136,7 +105,6 @@
 		"WebsocketURL": WebsocketURL,
 		"meetName":     meetName,
 		"isAdmin":      isAdmin,
->>>>>>> f3694c5f
 	}
 	c.HTML(http.StatusOK, "index.html", data)
 }
@@ -272,25 +240,5 @@
 		"WebsocketURL": WebsocketURL,
 		"meetName":     meetName,
 	}
-<<<<<<< HEAD
-}
-
-// RefereeUpdates handles WebSocket connections
-func RefereeUpdates(c *gin.Context) {
-	session := sessions.Default(c)
-	meetNameVal := session.Get("selectedMeet")
-	if meetNameVal == nil {
-		meetNameVal = "DEFAULT_MEET"
-	}
-	// Append ?meetName=whatever
-	c.Request.URL.RawQuery = "meetName=" + meetNameVal.(string)
-	websocket.ServeWs(c.Writer, c.Request)
-}
-
-// Health returns OK for health checks
-func Health(c *gin.Context) {
-	c.String(http.StatusOK, "OK")
-=======
 	c.HTML(http.StatusOK, "lights.html", data)
->>>>>>> f3694c5f
 }