--- conflicted
+++ resolved
@@ -1,9 +1,5 @@
-<<<<<<< HEAD
-// Package controllers file: controllers/position_controller.go
-=======
 // Package controllers manages referee position allocation, vacancy, and real-time occupancy updates.
 // File: controllers/position_controller.go
->>>>>>> f3694c5f
 package controllers
 
 import (
@@ -106,12 +102,6 @@
 
 	// store referee position in session.
 	session.Set("refPosition", position)
-<<<<<<< HEAD
-	err = session.Save()
-	if err != nil {
-		return
-	}
-=======
 	if err := session.Save(); err != nil {
 		logger.Error.Printf("ClaimPosition: Error saving session for user %s: %v", userEmail, err)
 		c.String(http.StatusInternalServerError, "Error saving session")
@@ -119,7 +109,6 @@
 	}
 
 	logger.Info.Printf("ClaimPosition: User %s successfully claimed position %s for meet %s", userEmail, position, meetName)
->>>>>>> f3694c5f
 
 	switch position {
 	case "left":
