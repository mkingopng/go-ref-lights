--- conflicted
+++ resolved
@@ -4,35 +4,21 @@
 
 import (
 	"encoding/json"
-<<<<<<< HEAD
 	"log"
 	"net/http"
 	"sync"
-
 	"github.com/gorilla/websocket"
-=======
-	"github.com/gorilla/websocket"
-	"log"
-	"net/http"
-	"sync"
->>>>>>> 1a10f3d8
 )
 
+// data structure to hold the referee's choice
 type Decision struct {
 	Referee string `json:"referee"`
 	Choice  string `json:"choice"`
 }
 
+// variables
 var clients = make(map[*websocket.Conn]bool)
 var broadcast = make(chan []byte)
-<<<<<<< HEAD
-var decisions = make(map[string]string) // Stores decisions keyed by referee
-var mu sync.Mutex                       // Mutex to protect the decisions map
-
-var upgrader = websocket.Upgrader{
-	CheckOrigin: func(r *http.Request) bool {
-		return true
-=======
 var judgeDecisions = make(map[string]string)
 var judgeMutex = &sync.Mutex{}
 
@@ -48,7 +34,6 @@
 		origin := r.Header.Get("Origin")
 		// Allow only specific origins
 		return origin == "http://localhost:8080" || origin == "https://referee-lights.michaelkingston.com.au"
->>>>>>> 1a10f3d8
 	},
 }
 
@@ -93,7 +78,6 @@
 		_, msg, err := ws.ReadMessage()
 		if err != nil {
 			log.Printf("WebSocket read error: %v", err)
-<<<<<<< HEAD
 			break
 		}
 
@@ -133,31 +117,6 @@
 				log.Printf("WebSocket write error: %v", err)
 				client.Close()
 				delete(clients, client)
-=======
-			delete(clients, ws)
-			ws.Close()
-			log.Println("WebSocket client disconnected.")
-			break
-		}
-
-		var decisionMsg DecisionMessage
-		err = json.Unmarshal(msg, &decisionMsg)
-		if err != nil {
-			log.Printf("Invalid message format: %v", err)
-			continue
-		}
-
-		judgeMutex.Lock()
-		if decisionMsg.JudgeID != "" && decisionMsg.Decision != "" {
-			// Handle judge decision
-			judgeDecisions[decisionMsg.JudgeID] = decisionMsg.Decision
-			log.Printf("Received decision from %s: %s", decisionMsg.JudgeID, decisionMsg.Decision)
-
-			// Notify that a judge has submitted
-			submissionUpdate := map[string]string{
-				"action":  "judgeSubmitted",
-				"judgeId": decisionMsg.JudgeID,
->>>>>>> 1a10f3d8
 			}
 			submissionMsg, _ := json.Marshal(submissionUpdate)
 			broadcast <- submissionMsg
