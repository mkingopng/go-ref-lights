--- conflicted
+++ resolved
@@ -23,15 +23,11 @@
 	nextAttemptMutex   = &sync.Mutex{}
 )
 
-<<<<<<< HEAD
 // Global mutex to synchronize writes
 var writeMutex sync.Mutex
 
 // broadcast is a channel for sending messages to all clients
 var broadcast = make(chan []byte)
-=======
-// SINGLE-GOROUTINE MANAGER
->>>>>>> 13b3413a
 
 // connectionInfo tracks which meet & judge belongs to each connection.
 type connectionInfo struct {
@@ -69,7 +65,6 @@
 	},
 }
 
-<<<<<<< HEAD
 // Function that writes messages to WebSocket
 func safeWriteMessage(conn *websocket.Conn, messageType int, data []byte) error {
 	writeMutex.Lock()         // Acquire lock
@@ -79,64 +74,6 @@
 }
 
 // ServeWs is our main WebSocket entry point
-=======
-// StartWebSocketManager runs in its own goroutine.
-// handles registration, unregistration, and broadcast events.
-func StartWebSocketManager() {
-	log.Println("🟢 WebSocket Manager started. Listening for connections and messages.")
-	for {
-		select {
-		case reg := <-register:
-			kickOutIfNeeded(reg.info)
-			clients[reg.conn] = true
-			connectionMapping[reg.conn] = reg.info
-			log.Printf("✅ Referee %s registered (meet: %s). Total connections: %d",
-				reg.info.judgeID, reg.info.meetName, len(clients))
-			meetState := getMeetState(reg.info.meetName)
-			broadcastRefereeHealth(meetState)
-
-		case conn := <-unregister:
-			if _, ok := clients[conn]; ok {
-				delete(clients, conn)
-			}
-			if info, ok := connectionMapping[conn]; ok {
-				meetState := getMeetState(info.meetName)
-				if meetState.RefereeSessions[info.judgeID] == conn {
-					meetState.RefereeSessions[info.judgeID] = nil
-					log.Printf("🚪 Removing %s from meet %s (disconnect). Active referees: %d",
-						info.judgeID, info.meetName, len(meetState.RefereeSessions))
-					broadcastRefereeHealth(meetState)
-				}
-				delete(connectionMapping, conn)
-			}
-			log.Printf("🔴 Connection closed. Remaining active connections: %d", len(clients))
-		case msg := <-broadcast:
-			log.Printf("📢 Broadcasting message to %d clients", len(clients))
-			for conn := range clients {
-				if err := conn.WriteMessage(websocket.TextMessage, msg); err != nil {
-					log.Printf("⚠️ WriteMessage error: %v", err)
-					_ = conn.Close()
-					unregister <- conn
-				}
-			}
-		}
-	}
-}
-
-// Kick out older connection if the same meet/judge is already connected
-func kickOutIfNeeded(newInfo connectionInfo) {
-	for conn, info := range connectionMapping {
-		if info.meetName == newInfo.meetName && info.judgeID == newInfo.judgeID {
-			log.Printf("🔴 Kicking out old session for ref: %s in meet: %s", info.judgeID, info.meetName)
-			_ = conn.Close()
-			unregister <- conn
-			log.Printf("🔄 Active connections after removal: %d", len(clients)-1)
-		}
-	}
-}
-
-// ServeWs is our main entry point for new WebSocket connections
->>>>>>> 13b3413a
 func ServeWs(w http.ResponseWriter, r *http.Request) {
 	conn, err := upgrader.Upgrade(w, r, nil)
 	if err != nil {
@@ -155,7 +92,6 @@
 	log.Printf("📡 New WebSocket connection - Meet: %s, Judge: %s, Total Clients: %d",
 		meetName, judgeID, len(clients)+1)
 
-<<<<<<< HEAD
 	// Start reading messages from this connection
 	go handleReads(conn, meetName)
 }
@@ -184,14 +120,6 @@
 				}
 			}
 		}
-=======
-	register <- registerMsg{
-		conn: conn,
-		info: connectionInfo{
-			meetName: meetName,
-			judgeID:  judgeID,
-		},
->>>>>>> 13b3413a
 	}
 
 	go startHeartbeat(conn)
